// *************************************************************************************************
//
// Horde3D Terrain Extension
// --------------------------------------------------------
// Copyright (C) 2006-2016 Nicolas Schulz, Volker Wiendl and Horde3D team
//
// This software is distributed under the terms of the Eclipse Public License v1.0.
// A copy of the license may be obtained at: http://www.eclipse.org/legal/epl-v10.html
//
// *************************************************************************************************

#include "utEndian.h"
#include "terrain.h"
#include "egModules.h"
#include "egCom.h"
#include "egRenderer.h"
#include "egMaterial.h"
#include "egCamera.h"

#include "utDebug.h"


namespace Horde3DTerrain {

using namespace Horde3D;
using namespace std;


const char *vsTerrainDebugView =
	"uniform mat4 viewProjMat;\n"
	"uniform mat4 worldMat;\n"
	"uniform vec4 terBlockParams;\n"
	"attribute vec3 vertPos;\n"
	"attribute float terHeight;\n"
	"void main() {\n"
	"	gl_Position = viewProjMat * worldMat *"
	"		vec4( vertPos.x * terBlockParams.z + terBlockParams.x, terHeight, "
	"			  vertPos.z * terBlockParams.z + terBlockParams.y, 1.0 );\n"
	"}";

const char *vsTerrainDebugViewGL4 =
	"#version 330\n"
	"uniform mat4 viewProjMat;\n"
	"uniform mat4 worldMat;\n"
	"uniform vec4 terBlockParams;\n"
	"layout(location = 0) in vec3 vertPos;\n"
	"layout(location = 1) in float terHeight;\n"
	"void main() {\n"
	"	gl_Position = viewProjMat * worldMat *"
	"		vec4( vertPos.x * terBlockParams.z + terBlockParams.x, terHeight, "
	"			  vertPos.z * terBlockParams.z + terBlockParams.y, 1.0 );\n"
	"}";

const char *fsTerrainDebugView =
	"uniform vec4 color;\n"
	"void main() {\n"
	"	gl_FragColor = color;\n"
	"}\n";

const char *fsTerrainDebugViewGL4 =
	"#version 330\n"
	"uniform vec4 color;\n"
	"out vec4 fragColor;\n"
	"void main() {\n"
	"	fragColor = color;\n"
	"}\n";

uint32 TerrainNode::vlTerrain;
ShaderCombination TerrainNode::debugViewShader;


TerrainNode::TerrainNode( const TerrainNodeTpl &terrainTpl ) :
	SceneNode( terrainTpl ), _materialRes( terrainTpl.matRes ), _blockSize( terrainTpl.blockSize ),
	_skirtHeight( terrainTpl.skirtHeight ), _lodThreshold( 1.0f / terrainTpl.meshQuality ),
	_hmapSize( 0 ), _heightData( 0x0 ), _maxLevel( 0 ), _heightArray( 0x0 ), _vertexBuffer( 0 ),
	_indexBuffer( 0 ), _geometry( 0 )
{
	_renderable = true;
	if( terrainTpl.hmapRes != 0x0 ) updateHeightData( *terrainTpl.hmapRes );
	
	// Ensure correct block size
	if( _hmapSize % (_blockSize - 1) != 0 )
		_blockSize = 17;

	recreateVertexBuffer();
	calcMaxLevel();
	createBlockTree();

	_localBBox.min = Vec3f( 0, 0, 0 );
	_localBBox.max = Vec3f( 1, 1, 1 );
}


TerrainNode::~TerrainNode()
{
	delete[] _heightData;
	delete[] _heightArray;
}


SceneNodeTpl *TerrainNode::parsingFunc( map< string, string > &attribs )
{
	map< string, string >::iterator itr;
	TerrainNodeTpl *terrainTpl = new TerrainNodeTpl( "", 0x0, 0x0 );

	itr = attribs.find( "heightmap" );
	if( itr != attribs.end() )
	{
		uint32 res = Modules::resMan().addResource( ResourceTypes::Texture, itr->second, 
			ResourceFlags::NoTexCompression | ResourceFlags::NoTexMipmaps, false );
		if( res != 0 )
			terrainTpl->hmapRes = (TextureResource *)Modules::resMan().resolveResHandle( res );
	}
	itr = attribs.find( "material" );
	if( itr != attribs.end() )
	{
		uint32 res = Modules::resMan().addResource( ResourceTypes::Material, itr->second, 0, false );
		if( res != 0 )
			terrainTpl->matRes = (MaterialResource *)Modules::resMan().resolveResHandle( res );
	}
	itr = attribs.find( "meshQuality" );
	if ( itr != attribs.end() )
	{
		terrainTpl->meshQuality = (float)atof( itr->second.c_str() );
	}
	itr = attribs.find( "skirtHeight" );
	if ( itr != attribs.end() )
	{
		terrainTpl->skirtHeight = (float)atof( itr->second.c_str() );
	}
	itr = attribs.find( "blockSize" );
	if ( itr != attribs.end() )
	{
		terrainTpl->blockSize = atoi( itr->second.c_str() );
	}

	return terrainTpl;
}


SceneNode *TerrainNode::factoryFunc( const SceneNodeTpl &nodeTpl )
{
	if( nodeTpl.type != SNT_TerrainNode ) return 0x0;
	
	return new TerrainNode( *(TerrainNodeTpl *)&nodeTpl );
}


void TerrainNode::onPostUpdate()
{
	_bBox = _localBBox;
	_bBox.transform( _absTrans );
}


void TerrainNode::drawTerrainBlock( TerrainNode *terrain, float minU, float minV, float maxU, float maxV,
                                    int level, float scale, const Vec3f &localCamPos, const Frustum *frust1,
                                    const Frustum *frust2, int uni_terBlockParams )
{
	RenderDeviceInterface *rdi = Modules::renderer().getRenderDevice();

	const float halfU = (minU + maxU) / 2.0f;
	const float halfV = (minV + maxV) / 2.0f;

	uint32 offset = 0;
	for( int i = 0; i < level; ++i ) offset += (1 << i) * (1 << i);
	
	const uint32 blockIndex = offset + ftoi_t( minV * (1 << level) ) * (1 << level) + ftoi_t( minU * (1 << level) );
	BlockInfo &block = terrain->_blockTree[blockIndex];

	// Create AABB for block
	Vec3f bBMin( minU, block.minHeight - terrain->_skirtHeight, minV), bBMax( maxU, block.maxHeight, maxV );
	
	// Frustum culling
	BoundingBox bb;
	bb.min = terrain->_absTrans * bBMin;
	bb.max = terrain->_absTrans * bBMax;
	if( frust1 != 0x0 && frust1->cullBox( bb ) ) return;
	if( frust2 != 0x0 && frust2->cullBox( bb ) ) return;

	// Determine level of detail
	float dist = maxf( nearestDistToAABB( localCamPos, bBMin, bBMax ), 0.00001f );	
	float p = block.geoError / dist;

	if( p < terrain->_lodThreshold || level == terrain->_maxLevel )
	{
		// Render terrain block
		if( uni_terBlockParams >= 0 )
		{
			float values[4] = { minU, minV, scale, scale };
			rdi->setShaderConst( uni_terBlockParams, CONST_FLOAT4, values );  // Bias and scale
		}
	
		const uint32 size = terrain->_blockSize + 2;
		const float invScale = 1.0f / ( terrain->_blockSize - 1 );
		
		for( uint32 v = 0; v < size; ++v )
		{	
			float t = (v - 1) * invScale;
			if( v == 0 ) t = 0.0f; else if( v == size - 1 ) t = 1.0f;	// Skirt
			
			for( uint32 u = 0; u < size; ++u )
			{
				float s = (u - 1) * invScale;
				if( u == 0 ) s = 0.0f; else if( u == size - 1 ) s = 1.0f;	// Skirt
				
				float *vertHeight = &terrain->_heightArray[v * size + u];
				const float newU = (s * scale + minU) * (terrain->_hmapSize) + 0.5f;
				const float newV = (t * scale + minV) * (terrain->_hmapSize) + 0.5f;
				uint32 index = ftoi_t( newV ) * (terrain->_hmapSize + 1) + ftoi_t( newU );
				
				*vertHeight = terrain->_heightData[index] / 65535.0f;
				
				// Create skirt
				if( v == 0 || v == size - 1 || u == 0 || u == size - 1 )
				{
					// Skirt can be smaller when camera is near
					const float skirtHeight = terrain->_skirtHeight * dist;
					*vertHeight = maxf( *vertHeight - skirtHeight, 0 );
				}
			}
		}
		
		rdi->updateBufferData( terrain->_geometry,
			terrain->_vertexBuffer, terrain->getVertexCount() * sizeof( float ) * 3,
			terrain->getVertexCount() * sizeof( float ), terrain->_heightArray );
		rdi->drawIndexed( PRIM_TRISTRIP, 0, terrain->getIndexCount(), 0, terrain->getVertexCount() );
		Modules::stats().incStat( EngineStats::BatchCount, 1 );
		Modules::stats().incStat( EngineStats::TriCount, (terrain->_blockSize + 1) * (terrain->_blockSize + 1) * 2.0f );
	}
	else 
	{
		// Subdivide terrain block
		scale /= 2;
		
		Vec4f blocks[] =
		{
			Vec4f( minU, minV, halfU, halfV ),
			Vec4f( halfU, minV, maxU, halfV ),
			Vec4f( minU, halfV, halfU, maxV ),
			Vec4f( halfU, halfV, maxU, maxV )
		};
		
		// Sort blocks by distance from camera
		if( localCamPos.x > halfU )
		{
			std::swap( blocks[0], blocks[1] );
			std::swap( blocks[2], blocks[3] );
		}
		if( localCamPos.z > halfV )
		{
			std::swap( blocks[0], blocks[2] );
			std::swap( blocks[1], blocks[3] );
		}

		for( uint32 i = 0; i < 4; ++i )
		{
			drawTerrainBlock( terrain, blocks[i].x, blocks[i].y, blocks[i].z, blocks[i].w,
			                  level + 1, scale, localCamPos, frust1, frust2, uni_terBlockParams );
		}
	}
}


void TerrainNode::renderFunc( uint32 firstItem, uint32 lastItem, const string &shaderContext, const string &theClass,
                              bool debugView, const Frustum *frust1, const Frustum *frust2, RenderingOrder::List order,
                              int occSet )
{
	CameraNode *curCam = Modules::renderer().getCurCamera();
	if( curCam == 0x0 ) return;

	RenderDeviceInterface *rdi = Modules::renderer().getRenderDevice();

	const RenderQueue &renderQueue = Modules::sceneMan().getRenderQueue();

	// Loop through terrain queue
	for( uint32 i = firstItem; i <= lastItem; ++i )
	{
		TerrainNode *terrain = (TerrainNode *)renderQueue[i].node;
		
		if( !debugView )
		{
			if( !terrain->_materialRes->isOfClass( theClass ) ) continue;
			if( !Modules::renderer().setMaterial( terrain->_materialRes, shaderContext ) ) continue;
		}
		else
		{
			Modules::renderer().setShaderComb( &debugViewShader );
			Modules::renderer().commitGeneralUniforms();
			int loc = rdi->getShaderConstLoc( debugViewShader.shaderObj, "color" );
			float color[4] = { 0.5f, 0.75f, 1, 1 };
			rdi->setShaderConst( loc, CONST_FLOAT4, color );
		}
		
		int uni_terBlockParams = rdi->getShaderConstLoc( Modules::renderer().getCurShader()->shaderObj, "terBlockParams" );

		Matrix4f &camTransformation = curCam->getAbsTrans();
		Vec3f localCamPos( camTransformation.x[12], camTransformation.x[13], camTransformation.x[14] );
		localCamPos = terrain->_absTrans.inverted() * localCamPos;
		
		// Bind geometry and apply vertex layout
// 		rdi->setIndexBuffer( terrain->_indexBuffer, IDXFMT_16 );
// 		rdi->setVertexBuffer( 0, terrain->_vertexBuffer, 0, 12 );
// 		rdi->setVertexBuffer( 1, terrain->_vertexBuffer, terrain->getVertexCount() * 12, 4 );
// 		rdi->setVertexLayout( vlTerrain );
		rdi->setGeometry( terrain->_geometry );

		// Set uniforms
		ShaderCombination *curShader = Modules::renderer().getCurShader();
		if( curShader->uni_worldMat >= 0 )
		{
			rdi->setShaderConst( curShader->uni_worldMat, CONST_FLOAT44, &terrain->_absTrans.x[0] );
		}
		if( curShader->uni_worldNormalMat >= 0 )
		{
			Matrix4f normalMat4 = terrain->_absTrans.inverted().transposed();
			float normalMat[9] = { normalMat4.x[0], normalMat4.x[1], normalMat4.x[2],
			                       normalMat4.x[4], normalMat4.x[5], normalMat4.x[6],
			                       normalMat4.x[8], normalMat4.x[9], normalMat4.x[10] };
			rdi->setShaderConst( curShader->uni_worldNormalMat, CONST_FLOAT33, normalMat );
		}
		if( curShader->uni_nodeId >= 0 )
		{
			float id = (float)terrain->getHandle();
			rdi->setShaderConst( curShader->uni_nodeId, CONST_FLOAT, &id );
		}

		drawTerrainBlock( terrain, 0.0f, 0.0f, 1.0f, 1.0f, 0, 1.0f, localCamPos, frust1, frust2, uni_terBlockParams );

// 		rdi->setVertexLayout( 0 );
	}
}


bool TerrainNode::canAttach( SceneNode &parent ) const
{
	return true;
}


bool TerrainNode::updateHeightData( TextureResource &hmap )
{
	delete[] _heightData; _heightData = 0x0;

	if( hmap.getTexFormat() == TextureFormats::BGRA8 &&
	    hmap.getWidth() == hmap.getHeight() &&
	    (hmap.getWidth() == 32 || hmap.getWidth() == 64 || hmap.getWidth() == 128 ||
	    hmap.getWidth() == 256 || hmap.getWidth() == 512 || hmap.getWidth() == 1024 ||
	    hmap.getWidth() == 2048 || hmap.getWidth() == 4096 || hmap.getWidth() == 8192) )
	{
		_hmapSize = hmap.getWidth();
		_heightData = new uint16[(_hmapSize+1) * (_hmapSize+1)];
		
		unsigned char *pixels = (unsigned char *)hmap.mapStream(
			TextureResData::ImageElem, 0, TextureResData::ImgPixelStream, true, false );
		ASSERT( pixels != 0x0 );
		
		for( uint32 i = 0; i < _hmapSize; ++i )
		{
			for( uint32 j = 0; j < _hmapSize; ++j )
			{
				// Decode 16 bit data from red and green channels
				_heightData[i*(_hmapSize+1)+j] =
					pixels[(i*_hmapSize+j)*4+2] * 256 + pixels[(i*_hmapSize+j)*4+1];
			}
		}
		
		// Fill in last rows (just repeat last texture pixels)
		for( uint32 i = 0; i < _hmapSize; ++i )
		{
			// Decode 16 bit data from red and green channels
			_heightData[i*(_hmapSize+1)+_hmapSize] =
				pixels[(i*_hmapSize+_hmapSize-1)*4+2] * 256 + pixels[(i*_hmapSize+_hmapSize-1)*4+1];
		}

		for( uint32 i = 0; i < _hmapSize + 1; ++i )
		{
			_heightData[_hmapSize*(_hmapSize+1)+i] = _heightData[(_hmapSize-1)*(_hmapSize+1)+i];
		}

		hmap.unmapStream();
		return true;
	}
	else
	{
		// Init default data
		_hmapSize = 32;
		_heightData = new uint16[ (_hmapSize + 1) * (_hmapSize + 1)];
		memset( _heightData, 0, (_hmapSize + 1) * (_hmapSize + 1) * sizeof( uint16 ) );
		return false;
	}
}


void TerrainNode::calcMaxLevel()
{
	const uint32 pow2 = _hmapSize / (_blockSize - 1);
	
	_maxLevel = 0;
	for( uint32 i = 1; i < pow2; i *= 2 ) ++_maxLevel;
}


uint32 TerrainNode::getVertexCount()
{
	return (_blockSize + 2) * (_blockSize + 2);
}


float *TerrainNode::createVertices()
{
	float *positions = new float[getVertexCount() * 4];	// After the positions, the height is stored as separate stream
	float *posIterator = positions;
	const uint32 size = _blockSize + 2;
	const float invScale = 1.0f / (_blockSize - 1);

	// Create vertex positions and leave height uninitialized
	for( uint32 v = 0; v < size; ++v )
	{
		for( uint32 u = 0; u < size; ++u )
		{
			*(posIterator + 0) = (u - 1) * invScale;
			*(posIterator + 1) = 0.0f;
			*(posIterator + 2) = (v - 1) * invScale;

			// Skirt vertices
			if( u == 0 ) *(posIterator + 0) = 0;
			if( v == 0 ) *(posIterator + 2) = 0;
			if( u == size - 1 ) *(posIterator + 0) = 1.0f;
			if( v == size - 1 ) *(posIterator + 2) = 1.0f;

			posIterator += 3;
		}
	}

	return positions;
}


uint32 TerrainNode::getIndexCount()
{
	return (2 * (_blockSize + 2) + 1) * ((_blockSize + 2) - 1); 
}


uint16 *TerrainNode::createIndices()
{
	uint16 *indices = new uint16[getIndexCount()];
	uint16 *indexItr = indices;
	const uint32 size = _blockSize + 2;
	bool forward = true;

	// Create indices for triangle strip
	for( uint32 v = 0; v < size - 1; ++v, ++indexItr )
	{
		for( uint32 u = 0; u < size; ++u )
		{
			// Rows go from left to right and after that right to left for best vertex cache efficieny
			uint32 indU = forward ? u : (size - 1) - u;
			
			*indexItr++ = v * size + indU;			// vert[u, v]
			*indexItr++ = (v + 1) * size + indU;	// vert[u, v+1]
		}

		// Add degenerated triangle
<<<<<<< HEAD
//		*indexItr++ = *(indexItr - 1); 
		*indexItr = *( indexItr - 1 );
		indexItr++;
=======
		*indexItr = *(indexItr - 1);
>>>>>>> 634bd314

		forward = !forward;
	}

	return indices;
}


void TerrainNode::recreateVertexBuffer()
{
	RenderDeviceInterface *rdi = Modules::renderer().getRenderDevice();

// 	rdi->destroyBuffer( _vertexBuffer );
// 	rdi->destroyBuffer( _indexBuffer );
	rdi->destroyGeometry( _geometry );

	_geometry = rdi->beginCreatingGeometry( vlTerrain );

	delete[] _heightArray; _heightArray = 0x0;
	_heightArray = new float[ getVertexCount() ];
	float *posArray = createVertices();
	_vertexBuffer = rdi->createVertexBuffer( getVertexCount() * sizeof( float ) * 4, posArray );
	delete[] posArray;

	uint16 *indices = createIndices();
	_indexBuffer = rdi->createIndexBuffer( getIndexCount() * sizeof( short ), indices );
	delete[] indices;

	rdi->setGeomIndexParams( _geometry, _indexBuffer, IDXFMT_16 );
	rdi->setGeomVertexParams( _geometry, _vertexBuffer, 0, 0, 12 );
	rdi->setGeomVertexParams( _geometry, _vertexBuffer, 1, getVertexCount() * 12, 4 );

	rdi->finishCreatingGeometry( _geometry );
}


void TerrainNode::buildBlockInfo( BlockInfo &block, float minU, float minV, float maxU, float maxV )
{
	const float pixelStep = 1.0f / _hmapSize;
	const float stepU = (maxU - minU) / (_blockSize - 1);
	const float stepV = (maxV - minV) / (_blockSize - 1);
	
	for( uint32 v = 0; v < _blockSize - 1; ++v )
	{
		for( uint32 u = 0; u < _blockSize - 1; ++u )
		{
			Vec3f corner0( minU + u * stepU, 0, minV + v * stepV);
			Vec3f corner1( minU + u * stepU, 0, minV + (v + 1) * stepV);
			Vec3f corner2( minU + (u + 1) * stepU, 0, minV + v * stepV);
			Vec3f corner3( minU + (u + 1) * stepU, 0, minV + (v + 1) * stepV);

			corner0.y = getHeight( corner0.x, corner0.z );
			corner1.y = getHeight( corner1.x, corner1.z );
			corner2.y = getHeight( corner2.x, corner2.z );
			corner3.y = getHeight( corner3.x, corner3.z );
			
			Plane tri0( corner0, corner1, corner2 );
			Plane tri1( corner1, corner2, corner3 );

			for( float vv = 0; vv <= stepV; vv += pixelStep )
			{
				for( float uu = 0; uu <= stepU; uu += pixelStep )
				{
					Plane &curTri = uu <= vv ? tri0 : tri1;
					
					Vec3f point( minU + u * stepU + uu, 0, minV + v * stepV + vv );
					point.y = getHeight( point.x, point.z );
					
					block.minHeight = minf( point.y, block.minHeight );
					block.maxHeight = maxf( point.y, block.maxHeight );
					block.geoError = maxf( block.geoError, fabsf( curTri.distToPoint( point ) ));
				}
			}			
		}
	}
}


void TerrainNode::createBlockTree()
{
	// The block tree contains the renderable blocks for each quad tree level, starting at the
	// lowest resolution level 0 (just one block for the complete terrain)

	uint32 size = 0, index = 0;
	for( uint32 i = 0; i <= _maxLevel; ++i ) size += (1 << i) * (1 << i);
	_blockTree.resize( size );

	for( uint32 i = 0; i <= _maxLevel; ++i )
	{
		uint32 numBlocks = 1 << i;

		for( uint32 y = 0; y < numBlocks; ++y )
		{
			for( uint32 x = 0; x < numBlocks; ++x )
			{
				buildBlockInfo( _blockTree[index++], (float)x / numBlocks, (float)y / numBlocks,
				                (float)(x + 1) / numBlocks, (float)(y + 1) / numBlocks );
			}
		}
	}
}


int TerrainNode::getParamI( int param ) const
{
	switch( param )
	{
	case TerrainNodeParams::MatResI:
		return _materialRes != 0x0 ? _materialRes->getHandle() : 0;
	case TerrainNodeParams::BlockSizeI:
		return _blockSize;
	}

	return SceneNode::getParamI( param );
}


void TerrainNode::setParamI( int param, int value )
{
	Resource *res;
	switch( param )
	{
	case TerrainNodeParams::HeightTexResI:
		res = Modules::resMan().resolveResHandle( value );
		if( res != 0x0 && res->getType() == ResourceTypes::Texture &&
		    ((TextureResource *)res)->getTexType() != TextureTypes::Tex2D )
		{
			bool result = updateHeightData( *((TextureResource *)res) );
			recreateVertexBuffer();
			calcMaxLevel();
			createBlockTree();
			if( result ) return;
		}
		Modules::setError( "Invalid texture in h3dSetNodeParamI for H3DLight::HeightTexResI" );
		return;
	case TerrainNodeParams::MatResI:
		res = Modules::resMan().resolveResHandle( value );
		if( res != 0x0 && res->getType() == ResourceTypes::Material )
			_materialRes = (MaterialResource *)res;
		else
			Modules::setError( "Invalid handle in h3dSetNodeParamI for H3DEXTTerrain::MatResI" );
		return;
	case TerrainNodeParams::BlockSizeI:
		if( _hmapSize % (value - 1) == 0 && (unsigned)value <= _hmapSize )
		{
			if( _blockSize == value ) return;

			_blockSize = value;
			recreateVertexBuffer();
			calcMaxLevel();
			createBlockTree();
		}
		else
			Modules::setError( "Invalid value in h3dSetNodeParamI for H3DEXTTerrain::BlockSizeI (must be 2^x + 1)" );	
		return;
	}

	SceneNode::setParamI( param, value );
}


float TerrainNode::getParamF( int param, int compIdx ) const
{
	switch( param )
	{
	case TerrainNodeParams::MeshQualityF:
		return 1.0f / _lodThreshold;
	case TerrainNodeParams::SkirtHeightF:
		return _skirtHeight;
	}

	return SceneNode::getParamF( param, compIdx );
}


void TerrainNode::setParamF( int param, int compIdx, float value )
{
	switch( param )
	{
	case TerrainNodeParams::MeshQualityF:
		_lodThreshold = 1.0f / value; 
		return;
	case TerrainNodeParams::SkirtHeightF:
		_skirtHeight = value; 
		return;
	}

	SceneNode::setParamF( param, compIdx, value );
}


bool TerrainNode::checkIntersection( const Vec3f &rayOrig, const Vec3f &rayDir, Vec3f &intsPos ) const
{
	if( !rayAABBIntersection( rayOrig, rayDir, _bBox.min, _bBox.max ) ) return false;
	
	// Transform ray to local space
	Matrix4f m = _absTrans.inverted();
	Vec3f orig = m * rayOrig;
	Vec3f dir = m * (rayOrig + rayDir) - orig;

	float t1 = 0, t2 = 1;
	// Calculate segment points inside the texture using Liang-Barsky algorithm
	if( orig.x <= orig.x + dir.x )
	{
		t1 = maxf( orig.x / -dir.x, t1 );
		t2 = minf( (1 - orig.x) / dir.x, t2 );
	}
	else
	{
		t1 = maxf( (1 - orig.x) / dir.x , t1 );
		t2 = minf( orig.x / -dir.x, t2 );
	}
	if (orig.z <= orig.z + dir.z)
	{
		t1 = maxf( orig.z / -dir.z, t1 );
		t2 = minf( (1 - orig.z) / dir.z, t2 );
	}
	else
	{
		t1 = maxf( (1 - orig.z) / dir.z, t1 );
		t2 = minf( orig.z / -dir.z, t2 );
	}
	// If t1 is greater than t2, the line segment is outside of the texture (should never be the
	// case since usually we have already checked against the bounding box)
	if( t1 > t2 ) return false;

	float startX = minf( 1, maxf( 0, orig.x + t1 * dir.x ) );
	float startZ = minf( 1, maxf( 0, orig.z + t1 * dir.z ) );
	float endX = minf( 1, maxf( 0, orig.x + t2 * dir.x ) );
	float endZ = minf( 1, maxf( 0, orig.z + t2 * dir.z ) );

	dir /= dir.length();

	int x = ftoi_t( startX * (_hmapSize + 1) );
	int y = ftoi_t( startZ * (_hmapSize + 1) );

	// Check heightmap with Bresenham algorithm (code based on http://de.wikipedia.org/wiki/Bresenham-Algorithmus)
	int t, dx, dy, incX, incY, pdx, pdy, ddx, ddy, err_step_fast, err_step_slow, err;

	// Get deltas in image space
	dx = ftoi_t( (endX - startX) * (_hmapSize + 1) );
	dy = ftoi_t( (endZ - startZ) * (_hmapSize + 1) );

	// Check directions
	incX = (dx > 0) ? 1 : (dx < 0) ? -1 : 0;
	incY = (dy > 0) ? 1 : (dy < 0) ? -1 : 0;
	if( dx < 0 ) dx = -dx;
	if( dy < 0 ) dy = -dy;

	if( dx > dy )  // x is the fast direction
	{
		pdx = incX; pdy = 0;
		ddx = incX; ddy = incY;
		err_step_fast = dy; err_step_slow = dx;  // Error steps fast, slow
	}
	else // y is the fast direction
	{			
		pdx = 0; pdy = incY; // pd. is parallel step 
		ddx = incX; ddy = incY; // dd. ist diagonal step
		err_step_fast = dx; err_step_slow = dy;   // Error steps fast, slow
	}

	// Init error
	err = err_step_slow / 2;		
	
	float height1 = _heightData[y * (_hmapSize + 1) + x] / 65535.0f, height2;

	Vec3f pos;
	Vec3f prevPos;
	
	// Check for perpendicular ray
	if( fabs(dir.z) <= Math::Epsilon && fabs(dir.x) <= Math::Epsilon )
	{
		if( (height1 < orig.y && height1 > dir.y) || (height1 > orig.y && height1 < dir.y) )
		{
			intsPos = _absTrans * Vec3f(orig.x, height1, orig.z);
			return true;
		}
		else
			return false;
	}
	else if( fabs(dir.z) <= Math::Epsilon)
		prevPos = Vec3f( startX, (dir.y * (startX - orig.x) + dir.x * orig.y) / dir.x, startZ );
	else
		prevPos = Vec3f( startX, (dir.y * (startZ - orig.z) + dir.z * orig.y) / dir.z, startZ );
			
	for( t=0; t < err_step_slow; ++t ) // error_step_slow is equal to the number of pixels to be checked
	{
		// Update error
		err -= err_step_fast; 
		if( err<0 )
		{
			// Make error positive again
			err += err_step_slow;
			// Take step in slow direction
			x += ddx;
			y += ddy;
		} 
		else // Take step in fast direction
		{
			x += pdx;
			y += pdy;
		}					
		height2 = _heightData[y * (_hmapSize + 1) + x] / 65535.0f;

		pos.x = x / (float)_hmapSize;
		pos.z = y / (float)_hmapSize;
		// Calculate y value based on the fraction of the current position on the direction vector						
		if( fabs(dir.z) <= Math::Epsilon)
			pos.y = (dir.y * (pos.x - orig.x) + dir.x * orig.y) / dir.x;
		else
			pos.y = (dir.y * (pos.z - orig.z) + dir.z * orig.y) / dir.z;

		if( prevPos.y >= pos.y && prevPos.y >= height1 && pos.y <= height2 ) 
		{
			intsPos = _absTrans * pos;
			return true;
		}
		if( prevPos.y <= pos.y && prevPos.y <= height1 && pos.y >= height2 )
		{
			intsPos = _absTrans * pos;
			return true;
		}
		height1 = height2;
		prevPos = pos;	
	}
	
	return false;
}


uint32 TerrainNode::calculateGeometryBlockCount( float lodThreshold, float minU, float minV,
                                                 float maxU, float maxV, int level, float scale)
{
	int blockCount = 0;
	const float halfU = (minU + maxU) / 2.0f;
	const float halfV = (minV + maxV) / 2.0f;

	uint32 offset = 0;
	for( int i = 0; i < level; ++i ) offset += (1 << i) * (1 << i);

	const uint32 blockIndex = offset + ftoi_t( minV * (1 << level) ) * (1 << level) + ftoi_t( minU * (1 << level) );
	BlockInfo &block = _blockTree[blockIndex];
	
	const float p = block.geoError;

	if( p < lodThreshold || level == _maxLevel )
	{
		return 1;
	}
	else
	{
		scale /= 2;

		Vec4f blocks[] =
		{
			Vec4f( minU, minV, halfU, halfV ),
			Vec4f( halfU, minV, maxU, halfV ),
			Vec4f( minU, halfV, halfU, maxV ),
			Vec4f( halfU, halfV, maxU, maxV )
		};

		for( uint32 i = 0; i < 4; ++i )
		{
			blockCount += calculateGeometryBlockCount( lodThreshold, blocks[i].x, blocks[i].y,
			                                           blocks[i].z, blocks[i].w, level + 1, scale );
		}
	}
	return blockCount;
}


void TerrainNode::createGeometryVertices( float lodThreshold, float minU, float minV, float maxU,
	float maxV, int level, float scale, float *&vertData, uint32 *&indexData, uint32 &indexOffset )
{
	const float halfU = (minU + maxU) / 2.0f;
	const float halfV = (minV + maxV) / 2.0f;

	uint32 offset = 0;
	for( int i = 0; i < level; ++i ) offset += (1 << i) * (1 << i);

	const uint32 blockIndex =  offset + ftoi_t( minV * (1 << level) ) * (1 << level) + ftoi_t( minU * (1 << level) );
	BlockInfo &block = _blockTree[blockIndex];

	// Determine level of detail
	const float p = block.geoError;

	if( p < lodThreshold || level == _maxLevel )
	{
		const uint32 size = _blockSize + 2;
		const float invScale = 1.0f / (_blockSize - 1);

		for( uint32 v = 0; v < size; ++v )
		{	
			float t = (v - 1) * invScale;
			if( v == 0 ) t = 0.0f; else if( v == size - 1 ) t = 1.0f;	// Skirt

			for( uint32 u = 0; u < size; ++u )
			{
				float s = (u - 1) * invScale;
				if( u == 0 ) s = 0.0f; else if( u == size - 1 ) s = 1.0f;	// Skirt

				const float newU = (s * scale + minU) * _hmapSize + 0.5f;
				const float newV = (t * scale + minV) * _hmapSize + 0.5f;
				uint32 index = ftoi_t( newV ) * (_hmapSize + 1) + ftoi_t( newU );

                vertData = (float*) elemset_le(vertData, (s * scale + minU));

				if( v == 0 || v == size - 1 || u == 0 || u == size - 1 )
					vertData = (float*) elemset_le(vertData, (maxf( _heightData[index] / 65535.0f - _skirtHeight, 0 )));
				else
					vertData = (float*) elemset_le(vertData, (_heightData[index] / 65535.0f));

                vertData = (float*) elemset_le(vertData, (t * scale + minV));
			}
		}

		for( uint32 v = 0; v < size - 1; ++v )
		{
			for( uint32 u = 0; u < size - 1; ++u )
			{
                indexData = (uint32*) elemset_le(indexData, indexOffset + v * size + u);
                indexData = (uint32*) elemset_le(indexData, indexOffset + (v + 1) * size + u);
                indexData = (uint32*) elemset_le(indexData, indexOffset + (v + 1) * size + u + 1);

                indexData = (uint32*) elemset_le(indexData, indexOffset + v * size + u);
                indexData = (uint32*) elemset_le(indexData, indexOffset + (v + 1) * size + u + 1);
                indexData = (uint32*) elemset_le(indexData, indexOffset + v * size + u + 1);
			}
		}
		indexOffset += size * size;
	}
	else 
	{
		scale /= 2;

		Vec4f blocks[] =
		{
			Vec4f( minU, minV, halfU, halfV ),
			Vec4f( halfU, minV, maxU, halfV ),
			Vec4f( minU, halfV, halfU, maxV ),
			Vec4f( halfU, halfV, maxU, maxV )
		};

		for( uint32 i = 0; i < 4; ++i )
		{
			createGeometryVertices( lodThreshold, blocks[i].x, blocks[i].y, blocks[i].z, blocks[i].w,
			                        level + 1, scale, vertData, indexData, indexOffset );
		}
	}
}


ResHandle TerrainNode::createGeometryResource( const string &name, float lodThreshold )
{
	if( name.empty() ) return 0;

	Resource *resObj = Modules::resMan().findResource( ResourceTypes::Geometry, name );
	if (resObj != 0x0)
	{	
		Modules::log().writeDebugInfo( "Resource name specified in h3dextCreateTerrainGeoRes already exists" );
		return 0;
	}

	uint32 blockCount = calculateGeometryBlockCount( lodThreshold, 0.0f, 0.0f, 1.0f, 1.0f, 0, 1.0f );
	// Calculate number of vertices 
	const uint32 streamSize = blockCount * getVertexCount();
	// Calculate size of elements in stream
	const uint32 streamElementSize = sizeof( float ) * 3;

	const uint32 indexCount = (blockCount * (_blockSize + 1) * (_blockSize + 1) * 6);

	// Horde Flag (4) + Version (sizeof(uint32)) + Joint Count (sizeof(uint32)) + number of streams (sizeof(uint32)) +
	// + streamsize (sizeof(uint32)) + stream id (sizeof(uint32)) + stream element size (sizeof(uint32))
	// + stream (streamsize * stream element size) +  index count (sizeof(uint32)) +
	// + indices (sizeof(uint32) * index count) + number of morph targets (sizeof(uint32))
	const uint32 size = 4 + sizeof( uint32 ) * 8 + streamSize * streamElementSize + indexCount * sizeof( uint32 );

	// Create geometry data block
	char *data = new char[size];
	char *pData = data;

    // Write Horde flag
    pData = elemcpyd_le((char*)(pData), "H3DG", 4);
	// Set version to 5
	pData = elemset_le((uint32 *)(pData), 5u);
	// Set joint count (zero for terrains)
	pData = elemset_le((uint32 *)(pData), 0u);
	// Set number of streams
	pData = elemset_le((uint32 *)(pData), 1u);
	// Write size of each stream
	pData = elemset_le((uint32 *)(pData), streamSize);
	
	// Beginning of stream data
	// Stream ID
	pData = elemset_le((uint32 *)(pData), 0u);
	// set stream element size
	pData = elemset_le((uint32 *)(pData), streamElementSize);

	uint32 index = 0;
	float *vertexData = (float *)pData;
	//const unsigned int* const refIndexData = (unsigned int*)(pData + streamSize * streamElementSize + sizeof( uint32 ));
	uint32 *indexData = (uint32 *)(pData + streamSize * streamElementSize + sizeof( uint32 ));
	
	createGeometryVertices( lodThreshold, 0.0f, 0.0f, 1.0f, 1.0f, 0, 1.0f, vertexData, indexData, index );
	
	// Skip vertex data
	pData += streamSize * streamElementSize;

	// Set number of indices
	pData = elemset_le((uint32 *)(pData), indexCount);
	
	// Skip index data
	pData += indexCount * sizeof( uint32 );				

	// Set number of morph targets
    pData = elemset_le((uint32 *)(pData), 0u);

	ResHandle res = Modules::resMan().addResource( ResourceTypes::Geometry, name, 0, true );
	resObj = Modules::resMan().resolveResHandle( res );
	if ( resObj ) resObj->load( data, size );
	delete[] data;
	
	return res;
}

}  // namespace<|MERGE_RESOLUTION|>--- conflicted
+++ resolved
@@ -463,13 +463,7 @@
 		}
 
 		// Add degenerated triangle
-<<<<<<< HEAD
-//		*indexItr++ = *(indexItr - 1); 
-		*indexItr = *( indexItr - 1 );
-		indexItr++;
-=======
 		*indexItr = *(indexItr - 1);
->>>>>>> 634bd314
 
 		forward = !forward;
 	}
