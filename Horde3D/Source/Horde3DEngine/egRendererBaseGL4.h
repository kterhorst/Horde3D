--- conflicted
+++ resolved
@@ -237,11 +237,8 @@
 	void destroyTexture( uint32 &texObj );
 	void updateTextureData( uint32 texObj, int slice, int mipLevel, const void *pixels );
 	bool getTextureData( uint32 texObj, int slice, int mipLevel, void *buffer );
-<<<<<<< HEAD
-=======
 	uint32 getTextureMem() const { return _textureMem; }
 	void bindImageToTexture( uint32 texObj, void* eglImage );
->>>>>>> 9d2afe2a
 
 	// Shaders
 	uint32 createShader( const char *vertexShaderSrc, const char *fragmentShaderSrc, const char *geometryShaderSrc,
